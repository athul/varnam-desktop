[app]
<<<<<<< HEAD
    address                     = ":8123"
=======
>>>>>>> b86c4d73
    enable-internal-api         = true
    enable-ssl                  = false
    cert-path                   = ""
    key-file-path               = ""
    max-handles                 = 10
    upstream-url                = "https://api.varnamproject.com"
    #upstream-url               = "http://127.0.0.1:8124"
    download-enabled-schemes    = ""
    sync-interval               = "30s"
    accounts-enabled            = false
[users]
    [users.admin]
        password = "pass"<|MERGE_RESOLUTION|>--- conflicted
+++ resolved
@@ -1,8 +1,5 @@
 [app]
-<<<<<<< HEAD
     address                     = ":8123"
-=======
->>>>>>> b86c4d73
     enable-internal-api         = true
     enable-ssl                  = false
     cert-path                   = ""
