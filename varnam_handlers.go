--- conflicted
+++ resolved
@@ -7,13 +7,9 @@
 	"sync"
 	"time"
 
-	"github.com/athul/go-libvarnam"
 	"github.com/golang/groupcache"
 	_ "github.com/mattn/go-sqlite3"
-<<<<<<< HEAD
-=======
 	"github.com/varnamproject/varnamd/libvarnam"
->>>>>>> 4c4d092f
 )
 
 type word struct {
