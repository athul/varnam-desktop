--- conflicted
+++ resolved
@@ -24,16 +24,11 @@
 		languageChannels[scheme.Identifier] = make(chan *libvarnam.Varnam, maxHandleCount)
 		channelsCount[scheme.Identifier] = maxHandleCount
 		for i := 0; i < maxHandleCount; i++ {
-<<<<<<< HEAD
-			handle, _ := libvarnam.Init(scheme.Identifier)
-			languageChannels[scheme.Identifier] <- handle
-=======
-			handle, err := libvarnam.Init(scheme.LangCode)
+			handle, err := libvarnam.Init(scheme.Identifier)
 			if err != nil {
 				panic("Unable to init varnam for language" + scheme.LangCode)
 			}
-			langaugeChannels[scheme.LangCode] <- handle
->>>>>>> 4de846cd
+			langaugeChannels[scheme.Identifier] <- handle
 		}
 	}
 }
