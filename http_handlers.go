--- conflicted
+++ resolved
@@ -11,14 +11,10 @@
 	"strconv"
 	"strings"
 	"time"
-
-	"github.com/athul/go-libvarnam"
+	
 	"github.com/golang/groupcache"
 	"github.com/labstack/echo/v4"
-<<<<<<< HEAD
-=======
 	"github.com/varnamproject/varnamd/libvarnam"
->>>>>>> 4c4d092f
 )
 
 var errCacheSkipped = errors.New("cache skipped")
